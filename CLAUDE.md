--- conflicted
+++ resolved
@@ -27,15 +27,11 @@
 ### Building and Running
 - `pnpm dev` - Start Vite dev server for frontend development
 - `pnpm tauri:dev` - Run full Tauri application in development mode
-<<<<<<< HEAD
-- `pnpm build` - Build frontend with TypeScript checking
+- `pnpm build` - Build frontend with TypeScript checking and version sync
 - `pnpm tauri:build` - Build production desktop application for current platform
 - `pnpm tauri:build:mac` - Build production application for macOS (universal binary)
 - `pnpm tauri:build:windows` - Build production application for Windows (x86_64)
 - `pnpm tauri:build:linux` - Build production application for Linux (x86_64)
-=======
-- `pnpm build` - Build frontend with TypeScript checking and version sync
-- `pnpm tauri:build` - Build production desktop application (macOS universal binary)
 - `pnpm sync-version` - Sync version between package.json and tauri.conf.json
 
 ### Testing
@@ -51,7 +47,6 @@
 - `pnpm test:all` - Run all tests (unit + E2E)
 
 ### Code Quality
->>>>>>> 5de871a6
 - `pnpm lint` - Run ESLint on the codebase
 
 ## Platform Support
